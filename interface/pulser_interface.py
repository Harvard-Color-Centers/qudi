# -*- coding: utf-8 -*-

"""
This file contains the Qudi hardware interface for pulsing devices.

Qudi is free software: you can redistribute it and/or modify
it under the terms of the GNU General Public License as published by
the Free Software Foundation, either version 3 of the License, or
(at your option) any later version.

Qudi is distributed in the hope that it will be useful,
but WITHOUT ANY WARRANTY; without even the implied warranty of
MERCHANTABILITY or FITNESS FOR A PARTICULAR PURPOSE.  See the
GNU General Public License for more details.

You should have received a copy of the GNU General Public License
along with Qudi. If not, see <http://www.gnu.org/licenses/>.

Copyright (c) the Qudi Developers. See the COPYRIGHT.txt file at the
top-level directory of this distribution and at <https://github.com/Ulm-IQO/qudi/>
"""


import abc
from core.util.interfaces import InterfaceMetaclass, ScalarConstraint


class PulserInterface(metaclass=InterfaceMetaclass):
    """ Interface class to define the abstract controls and
    communication with all pulsing devices.
    """

    _modtype = 'PulserInterface'
    _modclass = 'interface'

    @abc.abstractmethod
    def get_constraints(self):
        """
        Retrieve the hardware constrains from the Pulsing device.

        @return constraints object: object with pulser constraints as attributes.

        Provides all the constraints (e.g. sample_rate, amplitude, total_length_bins,
        channel_config, ...) related to the pulse generator hardware to the caller.

            SEE PulserConstraints CLASS IN pulser_interface.py FOR AVAILABLE CONSTRAINTS!!!

        If you are not sure about the meaning, look in other hardware files to get an impression.
        If still additional constraints are needed, then they have to be added to the
        PulserConstraints class.

        Each scalar parameter is an ScalarConstraints object defined in core.util.interfaces.
        Essentially it contains min/max values as well as min step size, default value and unit of
        the parameter.

        PulserConstraints.activation_config differs, since it contain the channel
        configuration/activation information of the form:
            {<descriptor_str>: <channel_set>,
             <descriptor_str>: <channel_set>,
             ...}

        If the constraints cannot be set in the pulsing hardware (e.g. because it might have no
        sequence mode) just leave it out so that the default is used (only zeros).

        # Example for configuration with default values:
        constraints = PulserConstraints()

        constraints.sample_rate.min = 10.0e6
        constraints.sample_rate.max = 12.0e9
        constraints.sample_rate.step = 10.0e6
        constraints.sample_rate.default = 12.0e9

        constraints.a_ch_amplitude.min = 0.02
        constraints.a_ch_amplitude.max = 2.0
        constraints.a_ch_amplitude.step = 0.001
        constraints.a_ch_amplitude.default = 2.0

        constraints.a_ch_offset.min = -1.0
        constraints.a_ch_offset.max = 1.0
        constraints.a_ch_offset.step = 0.001
        constraints.a_ch_offset.default = 0.0

        constraints.d_ch_low.min = -1.0
        constraints.d_ch_low.max = 4.0
        constraints.d_ch_low.step = 0.01
        constraints.d_ch_low.default = 0.0

        constraints.d_ch_high.min = 0.0
        constraints.d_ch_high.max = 5.0
        constraints.d_ch_high.step = 0.01
        constraints.d_ch_high.default = 5.0

        constraints.waveform_length.min = 80
        constraints.waveform_length.max = 64800000
        constraints.waveform_length.step = 1
        constraints.waveform_length.default = 80

        constraints.waveform_num.min = 1
        constraints.waveform_num.max = 32000
        constraints.waveform_num.step = 1
        constraints.waveform_num.default = 1

        constraints.sequence_num.min = 1
        constraints.sequence_num.max = 8000
        constraints.sequence_num.step = 1
        constraints.sequence_num.default = 1

        constraints.subsequence_num.min = 1
        constraints.subsequence_num.max = 4000
        constraints.subsequence_num.step = 1
        constraints.subsequence_num.default = 1

        # If sequencer mode is available then these should be specified
        constraints.repetitions.min = 0
        constraints.repetitions.max = 65539
        constraints.repetitions.step = 1
        constraints.repetitions.default = 0

        constraints.event_triggers = ['A', 'B']
        constraints.flags = ['A', 'B', 'C', 'D']

        constraints.sequence_steps.min = 0
        constraints.sequence_steps.max = 8000
        constraints.sequence_steps.step = 1
        constraints.sequence_steps.default = 0

        # the name a_ch<num> and d_ch<num> are generic names, which describe UNAMBIGUOUSLY the
        # channels. Here all possible channel configurations are stated, where only the generic
        # names should be used. The names for the different configurations can be customary chosen.
        activation_conf = OrderedDict()
        activation_conf['yourconf'] = {'a_ch1', 'd_ch1', 'd_ch2', 'a_ch2', 'd_ch3', 'd_ch4'}
        activation_conf['different_conf'] = {'a_ch1', 'd_ch1', 'd_ch2'}
        activation_conf['something_else'] = {'a_ch2', 'd_ch3', 'd_ch4'}
        constraints.activation_config = activation_conf
        """
        pass

    @abc.abstractmethod
    def pulser_on(self):
        """ Switches the pulsing device on.

        @return int: error code (0:OK, -1:error)
        """
        pass

    @abc.abstractmethod
    def pulser_off(self):
        """ Switches the pulsing device off.

        @return int: error code (0:OK, -1:error)
        """
        pass

    @abc.abstractmethod
    def load_waveform(self, load_dict):
        """ Loads a waveform to the specified channel of the pulsing device.

<<<<<<< HEAD
        @param dict|list load_dict: a dictionary with keys being one of the available channel
                                    index and values being the name of the already written
                                    waveform to load into the channel.
                                    Examples:   {1: rabi_ch1, 2: rabi_ch2} or
                                                {1: rabi_ch2, 2: rabi_ch1}
                                    If just a list of waveform names if given, the channel
                                    association will be invoked from the channel
                                    suffix '_ch1', '_ch2' etc.
=======
        @param dict|list load_dict: a dictionary with keys being one of the
                                    available channel index and values being the
                                    name of the already written waveform to load
                                    into the channel. Examples:
>>>>>>> 0eeb5232

                                        {1: rabi_ch1, 2: rabi_ch2}
                                    or
                                        {1: rabi_ch2, 2: rabi_ch1}

                                    If just a list of waveform names if given,
                                    the channel association will be invoked from
                                    the channel suffix '_ch1', '_ch2' etc. A
                                    possible configuration can be e.g.

                                        ['rabi_ch1', 'rabi_ch2', 'rabi_ch3']

        @return dict: Dictionary containing the actually loaded waveforms per
                      channel.

        For devices that have a workspace (i.e. AWG) this will load the waveform
        from the device workspace into the channel. For a device without mass
        memory, this will make the waveform/pattern that has been previously
        written with self.write_waveform ready to play.

        Please note that the channel index used here is not to be confused with the number suffix
        in the generic channel descriptors (i.e. 'd_ch1', 'a_ch1'). The channel index used here is
        highly hardware specific and corresponds to a collection of digital and analog channels
        being associated to a SINGLE wavfeorm asset.
        """
        pass

    @abc.abstractmethod
    def load_sequence(self, sequence_name):
        """ Loads a sequence to the channels of the device in order to be ready for playback.
        For devices that have a workspace (i.e. AWG) this will load the sequence from the device
        workspace into the channels.
        For a device without mass memory this will make the waveform/pattern that has been
        previously written with self.write_waveform ready to play.

        @param dict|list sequence_name: a dictionary with keys being one of the available channel
                                        index and values being the name of the already written
                                        waveform to load into the channel.
                                        Examples:   {1: rabi_ch1, 2: rabi_ch2} or
                                                    {1: rabi_ch2, 2: rabi_ch1}
                                        If just a list of waveform names if given, the channel
                                        association will be invoked from the channel
                                        suffix '_ch1', '_ch2' etc.

        @return dict: Dictionary containing the actually loaded waveforms per channel.
        """
        pass

    @abc.abstractmethod
    def get_loaded_assets(self):
        """
        Retrieve the currently loaded asset names for each active channel of the device.
        The returned dictionary will have the channel numbers as keys.
        In case of loaded waveforms the dictionary values will be the waveform names.
        In case of a loaded sequence the values will be the sequence name appended by a suffix
        representing the track loaded to the respective channel (i.e. '<sequence_name>_1').

        @return (dict, str): Dictionary with keys being the channel number and values being the
                             respective asset loaded into the channel,
                             string describing the asset type ('waveform' or 'sequence')
        """
        pass

    @abc.abstractmethod
    def clear_all(self):
        """ Clears all loaded waveforms from the pulse generators RAM/workspace.

        @return int: error code (0:OK, -1:error)
        """
        pass

    @abc.abstractmethod
    def get_status(self):
        """ Retrieves the status of the pulsing hardware

        @return (int, dict): tuple with an integer value of the current status and a corresponding
                             dictionary containing status description for all the possible status
                             variables of the pulse generator hardware.
        """
        pass

    @abc.abstractmethod
    def get_sample_rate(self):
        """ Get the sample rate of the pulse generator hardware

        @return float: The current sample rate of the device (in Hz)

        Do not return a saved sample rate from an attribute, but instead retrieve the current
        sample rate directly from the device.
        """
        pass

    @abc.abstractmethod
    def set_sample_rate(self, sample_rate):
        """ Set the sample rate of the pulse generator hardware.

        @param float sample_rate: The sampling rate to be set (in Hz)

        @return float: the sample rate returned from the device (in Hz).

        Note: After setting the sampling rate of the device, use the actually set return value for
              further processing.
        """
        pass

    @abc.abstractmethod
    def get_analog_level(self, amplitude=None, offset=None):
        """ Retrieve the analog amplitude and offset of the provided channels.

        @param list amplitude: optional, if the amplitude value (in Volt peak to peak, i.e. the
                               full amplitude) of a specific channel is desired.
        @param list offset: optional, if the offset value (in Volt) of a specific channel is
                            desired.

        @return: (dict, dict): tuple of two dicts, with keys being the channel descriptor string
                               (i.e. 'a_ch1') and items being the values for those channels.
                               Amplitude is always denoted in Volt-peak-to-peak and Offset in volts.

        Note: Do not return a saved amplitude and/or offset value but instead retrieve the current
              amplitude and/or offset directly from the device.

        If nothing (or None) is passed then the levels of all channels will be returned. If no
        analog channels are present in the device, return just empty dicts.

        Example of a possible input:
            amplitude = ['a_ch1', 'a_ch4'], offset = None
        to obtain the amplitude of channel 1 and 4 and the offset of all channels
            {'a_ch1': -0.5, 'a_ch4': 2.0} {'a_ch1': 0.0, 'a_ch2': 0.0, 'a_ch3': 1.0, 'a_ch4': 0.0}
        """
        pass

    @abc.abstractmethod
    def set_analog_level(self, amplitude=None, offset=None):
        """ Set amplitude and/or offset value of the provided analog channel(s).

        @param dict amplitude: dictionary, with key being the channel descriptor string
                               (i.e. 'a_ch1', 'a_ch2') and items being the amplitude values
                               (in Volt peak to peak, i.e. the full amplitude) for the desired
                               channel.
        @param dict offset: dictionary, with key being the channel descriptor string
                            (i.e. 'a_ch1', 'a_ch2') and items being the offset values
                            (in absolute volt) for the desired channel.

        @return (dict, dict): tuple of two dicts with the actual set values for amplitude and
                              offset for ALL channels.

        If nothing is passed then the command will return the current amplitudes/offsets.

        Note: After setting the amplitude and/or offset values of the device, use the actual set
              return values for further processing.
        """
        pass

    @abc.abstractmethod
    def get_digital_level(self, low=None, high=None):
        """ Retrieve the digital low and high level of the provided/all channels.

        @param list low: optional, if the low value (in Volt) of a specific channel is desired.
        @param list high: optional, if the high value (in Volt) of a specific channel is desired.

        @return: (dict, dict): tuple of two dicts, with keys being the channel descriptor strings
                               (i.e. 'd_ch1', 'd_ch2') and items being the values for those
                               channels. Both low and high value of a channel is denoted in volts.

        Note: Do not return a saved low and/or high value but instead retrieve
              the current low and/or high value directly from the device.

        If nothing (or None) is passed then the levels of all channels are being returned.
        If no digital channels are present, return just an empty dict.

        Example of a possible input:
            low = ['d_ch1', 'd_ch4']
        to obtain the low voltage values of digital channel 1 an 4. A possible answer might be
            {'d_ch1': -0.5, 'd_ch4': 2.0} {'d_ch1': 1.0, 'd_ch2': 1.0, 'd_ch3': 1.0, 'd_ch4': 4.0}
        Since no high request was performed, the high values for ALL channels are returned (here 4).
        """
        pass

    @abc.abstractmethod
    def set_digital_level(self, low=None, high=None):
        """ Set low and/or high value of the provided digital channel.

        @param dict low: dictionary, with key being the channel descriptor string
                         (i.e. 'd_ch1', 'd_ch2') and items being the low values (in volt) for the
                         desired channel.
        @param dict high: dictionary, with key being the channel descriptor string
                          (i.e. 'd_ch1', 'd_ch2') and items being the high values (in volt) for the
                          desired channel.

        @return (dict, dict): tuple of two dicts where first dict denotes the current low value and
                              the second dict the high value for ALL digital channels.
                              Keys are the channel descriptor strings (i.e. 'd_ch1', 'd_ch2')

        If nothing is passed then the command will return the current voltage levels.

        Note: After setting the high and/or low values of the device, use the actual set return
              values for further processing.
        """
        pass

    @abc.abstractmethod
    def get_active_channels(self, ch=None):
        """ Get the active channels of the pulse generator hardware.

        @param list ch: optional, if specific analog or digital channels are needed to be asked
                        without obtaining all the channels.

        @return dict:  where keys denoting the channel string and items boolean expressions whether
                       channel are active or not.

        Example for an possible input (order is not important):
            ch = ['a_ch2', 'd_ch2', 'a_ch1', 'd_ch5', 'd_ch1']
        then the output might look like
            {'a_ch2': True, 'd_ch2': False, 'a_ch1': False, 'd_ch5': True, 'd_ch1': False}

        If no parameter (or None) is passed to this method all channel states will be returned.
        """
        pass

    @abc.abstractmethod
    def set_active_channels(self, ch=None):
        """
        Set the active/inactive channels for the pulse generator hardware.
        The state of ALL available analog and digital channels will be returned
        (True: active, False: inactive).
        The actually set and returned channel activation must be part of the available
        activation_configs in the constraints.
        You can also activate/deactivate subsets of available channels but the resulting
        activation_config must still be valid according to the constraints.
        If the resulting set of active channels can not be found in the available
        activation_configs, the channel states must remain unchanged.

        @param dict ch: dictionary with keys being the analog or digital string generic names for
                        the channels (i.e. 'd_ch1', 'a_ch2') with items being a boolean value.
                        True: Activate channel, False: Deactivate channel

        @return dict: with the actual set values for ALL active analog and digital channels

        If nothing is passed then the command will simply return the unchanged current state.

        Note: After setting the active channels of the device, use the returned dict for further
              processing.

        Example for possible input:
            ch={'a_ch2': True, 'd_ch1': False, 'd_ch3': True, 'd_ch4': True}
        to activate analog channel 2 digital channel 3 and 4 and to deactivate
        digital channel 1. All other available channels will remain unchanged.
        """
        pass

    @abc.abstractmethod
    def write_waveform(self, name, analog_samples, digital_samples, is_first_chunk, is_last_chunk,
                       total_number_of_samples):
        """
        Write a new waveform or append samples to an already existing waveform on the device memory.
        The flags is_first_chunk and is_last_chunk can be used as indicator if a new waveform should
        be created or if the write process to a waveform should be terminated.

<<<<<<< HEAD
        @param str name: the name of the waveform to be created/append to
        @param numpy.ndarray analog_samples: array of type float32 containing the voltage samples
        @param numpy.ndarray digital_samples: array of type bool containing the marker states
                                (if analog channels are active, this must be the same length as
                                analog_samples)
        @param bool is_first_chunk: flag indicating if it is the first chunk to write.
                                    If True this method will create a new empty waveform.
                                    If False the samples are appended to the existing waveform.
        @param bool is_last_chunk: flag indicating if it is the last chunk to write.
                                   Some devices may need to know when to close the appending
                                   waveform file.
        @param int total_number_of_samples: The number of sample points for the entire waveform
                                        (not only the currently written chunk)

        @return (int, list): number of samples written (-1 indicates failed process) and list of
=======
        NOTE: All sample arrays in analog_samples and digital_samples must be of equal length!

        @param str name: the name of the waveform to be created/append to
        @param dict analog_samples: keys are the generic analog channel names (i.e. 'a_ch1') and
                                    values are 1D numpy arrays of type float32 containing the
                                    voltage samples.
        @param dict digital_samples: keys are the generic digital channel names (i.e. 'd_ch1') and
                                     values are 1D numpy arrays of type bool containing the marker
                                     states.
        @param bool is_first_chunk: Flag indicating if it is the first chunk to write.
                                    If True this method will create a new empty wavveform.
                                    If False the samples are appended to the existing waveform.
        @param bool is_last_chunk:  Flag indicating if it is the last chunk to write.
                                    Some devices may need to know when to close the appending wfm.
        @param int total_number_of_samples: The number of sample points for the entire waveform
                                            (not only the currently written chunk)

        @return (int, list): Number of samples written (-1 indicates failed process) and list of
>>>>>>> 0eeb5232
                             created waveform names
        """
        pass

    @abc.abstractmethod
    def write_sequence(self, name, sequence_parameters):
        """
        Write a new sequence on the device memory.

        @param str name: the name of the waveform to be created/append to
        @param dict sequence_parameters: dictionary containing the parameters for a sequence

        @return: int, number of sequence steps written (-1 indicates failed process)
        """
        pass

    @abc.abstractmethod
    def get_waveform_names(self):
        """ Retrieve the names of all uploaded waveforms on the device.

        @return list: List of all uploaded waveform name strings in the device workspace.
        """
        pass

    @abc.abstractmethod
    def get_sequence_names(self):
        """ Retrieve the names of all uploaded sequence on the device.

        @return list: List of all uploaded sequence name strings in the device workspace.
        """
        pass

    @abc.abstractmethod
    def delete_waveform(self, waveform_name):
        """ Delete the waveform with name "waveform_name" from the device memory.

        @param str waveform_name: The name of the waveform to be deleted
                                  Optionally a list of waveform names can be passed.

        @return list: a list of deleted waveform names.
        """
        pass

    @abc.abstractmethod
    def delete_sequence(self, sequence_name):
        """ Delete the sequence with name "sequence_name" from the device memory.

        @param str sequence_name: The name of the sequence to be deleted
                                  Optionally a list of sequence names can be passed.

        @return list: a list of deleted sequence names.
        """
        pass

    @abc.abstractmethod
    def get_interleave(self):
        """ Check whether Interleave is ON or OFF in AWG.

        @return bool: True: ON, False: OFF

        Will always return False for pulse generator hardware without interleave.
        """
        pass

    @abc.abstractmethod
    def set_interleave(self, state=False):
        """ Turns the interleave of an AWG on or off.

        @param bool state: The state the interleave should be set to
                           (True: ON, False: OFF)

        @return bool: actual interleave status (True: ON, False: OFF)

        Note: After setting the interleave of the device, retrieve the
              interleave again and use that information for further processing.

        Unused for pulse generator hardware other than an AWG.
        """
        pass

    @abc.abstractmethod
<<<<<<< HEAD
    def write(self, command):
        """ Sends a command string to the device.

        @param str command: string containing the command

        @return int: error code (0:OK, -1:error)
        """
        pass

    @abc.abstractmethod
    def query(self, question):
        """ Asks the device a 'question' and receive and return an answer from it.

        @param string question: string containing the command

        @return str: the answer of the device to the 'question' in a string
        """
        pass

    @abc.abstractmethod
=======
>>>>>>> 0eeb5232
    def reset(self):
        """ Reset the device.

        @return int: error code (0:OK, -1:error)
        """
        pass

    @abc.abstractmethod
    def has_sequence_mode(self):
        """ Asks the pulse generator whether sequence mode exists.

        @return: bool, True for yes, False for no.
        """
        pass


class PulserConstraints:
    def __init__(self):
        # sample rate, i.e. the time base of the pulser
        self.sample_rate = ScalarConstraint(unit='Hz')
        # The peak-to-peak amplitude and voltage offset of the analog channels
        self.a_ch_amplitude = ScalarConstraint(unit='Vpp')
        self.a_ch_offset = ScalarConstraint(unit='V')
        # Low and high voltage level of the digital channels
        self.d_ch_low = ScalarConstraint(unit='V')
        self.d_ch_high = ScalarConstraint(unit='V')
        # length of the created waveform in samples
        self.waveform_length = ScalarConstraint(unit='Samples')
        # number of waveforms/sequences to put in a single asset (sequence mode)
        self.waveform_num = ScalarConstraint(unit='#')
        self.sequence_num = ScalarConstraint(unit='#')
        self.subsequence_num = ScalarConstraint(unit='#')
        # Sequence parameters
        self.sequence_steps = ScalarConstraint(unit='#', min=0)
        self.repetitions = ScalarConstraint(unit='#')
        self.event_triggers = list()
        self.flags = list()


        self.activation_config = dict()<|MERGE_RESOLUTION|>--- conflicted
+++ resolved
@@ -155,7 +155,6 @@
     def load_waveform(self, load_dict):
         """ Loads a waveform to the specified channel of the pulsing device.
 
-<<<<<<< HEAD
         @param dict|list load_dict: a dictionary with keys being one of the available channel
                                     index and values being the name of the already written
                                     waveform to load into the channel.
@@ -164,12 +163,6 @@
                                     If just a list of waveform names if given, the channel
                                     association will be invoked from the channel
                                     suffix '_ch1', '_ch2' etc.
-=======
-        @param dict|list load_dict: a dictionary with keys being one of the
-                                    available channel index and values being the
-                                    name of the already written waveform to load
-                                    into the channel. Examples:
->>>>>>> 0eeb5232
 
                                         {1: rabi_ch1, 2: rabi_ch2}
                                     or
@@ -428,23 +421,6 @@
         The flags is_first_chunk and is_last_chunk can be used as indicator if a new waveform should
         be created or if the write process to a waveform should be terminated.
 
-<<<<<<< HEAD
-        @param str name: the name of the waveform to be created/append to
-        @param numpy.ndarray analog_samples: array of type float32 containing the voltage samples
-        @param numpy.ndarray digital_samples: array of type bool containing the marker states
-                                (if analog channels are active, this must be the same length as
-                                analog_samples)
-        @param bool is_first_chunk: flag indicating if it is the first chunk to write.
-                                    If True this method will create a new empty waveform.
-                                    If False the samples are appended to the existing waveform.
-        @param bool is_last_chunk: flag indicating if it is the last chunk to write.
-                                   Some devices may need to know when to close the appending
-                                   waveform file.
-        @param int total_number_of_samples: The number of sample points for the entire waveform
-                                        (not only the currently written chunk)
-
-        @return (int, list): number of samples written (-1 indicates failed process) and list of
-=======
         NOTE: All sample arrays in analog_samples and digital_samples must be of equal length!
 
         @param str name: the name of the waveform to be created/append to
@@ -463,7 +439,6 @@
                                             (not only the currently written chunk)
 
         @return (int, list): Number of samples written (-1 indicates failed process) and list of
->>>>>>> 0eeb5232
                              created waveform names
         """
         pass
@@ -545,29 +520,6 @@
         pass
 
     @abc.abstractmethod
-<<<<<<< HEAD
-    def write(self, command):
-        """ Sends a command string to the device.
-
-        @param str command: string containing the command
-
-        @return int: error code (0:OK, -1:error)
-        """
-        pass
-
-    @abc.abstractmethod
-    def query(self, question):
-        """ Asks the device a 'question' and receive and return an answer from it.
-
-        @param string question: string containing the command
-
-        @return str: the answer of the device to the 'question' in a string
-        """
-        pass
-
-    @abc.abstractmethod
-=======
->>>>>>> 0eeb5232
     def reset(self):
         """ Reset the device.
 
